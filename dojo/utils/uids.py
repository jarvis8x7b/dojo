--- conflicted
+++ resolved
@@ -19,16 +19,7 @@
 
 
 def is_miner(metagraph: bt.metagraph, uid: int) -> bool:
-<<<<<<< HEAD
-    """
-    Check if uid is a validator.
-    since dTao launch, this function now checks for alpha_tao.
-    To check root Tao stake use check_root_stake() instead
-    """
-    stakes = metagraph.S.tolist()
-=======
     """Check if uid is a validator."""
->>>>>>> 9d151fca
     from dojo import VALIDATOR_MIN_STAKE
 
     hotkey = metagraph.hotkeys[uid]
@@ -36,22 +27,6 @@
     return effective_stake < VALIDATOR_MIN_STAKE
 
 
-<<<<<<< HEAD
-def check_root_stake(metagraph: bt.metagraph, uid: int) -> bool:
-    """
-    checks the total root stake of a neuron and returns true if it is less than the validator min stake.
-    if true, the neuron is a miner. False, it is a validator.
-    """
-    from dojo import VALIDATOR_MIN_STAKE
-
-    neuron: bt.NeuronInfo | bt.NeuronInfoLite = metagraph.neurons[uid]
-    return neuron.total_stake.tao < float(VALIDATOR_MIN_STAKE)
-
-
-def extract_miner_uids(metagraph: bt.metagraph):
-    """Extracts active miner uids from the metagraph."""
-    stakes = metagraph.S.tolist()
-=======
 async def extract_miner_uids() -> List[int]:
     config = ObjectManager.get_config()
     async with bt.AsyncSubtensor(config=config) as subtensor:
@@ -59,7 +34,6 @@
         subnet_metagraph = await subtensor.metagraph(config.netuid, block=block)
         root_metagraph = await subtensor.metagraph(0, block=block)
 
->>>>>>> 9d151fca
     from dojo import VALIDATOR_MIN_STAKE
 
     semaphore = asyncio.Semaphore(20)  # Allow 20 concurrent calls
@@ -151,6 +125,17 @@
         return nodes
 
 
+def check_root_stake(metagraph: bt.metagraph, uid: int) -> bool:
+    """
+    checks the total root stake of a neuron and returns true if it is less than the validator min stake.
+    if true, the neuron is a miner. False, it is a validator.
+    """
+    from dojo import VALIDATOR_MIN_STAKE
+
+    neuron: bt.NeuronInfo | bt.NeuronInfoLite = metagraph.neurons[uid]
+    return neuron.total_stake.tao < float(VALIDATOR_MIN_STAKE)
+
+
 if __name__ == "__main__":
     # example usage... always call __init__ then get_target_uids
     miner_uids = list(range(1, 193))
