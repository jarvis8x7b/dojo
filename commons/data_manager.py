import asyncio
import json
import pickle
from pathlib import Path
from typing import Any, List

import torch
from loguru import logger
from strenum import StrEnum

from commons.objects import ObjectManager
<<<<<<< HEAD
=======
from commons.utils import get_current_utc_time_iso
>>>>>>> b1701b75
from template.protocol import DendriteQueryResponse, FeedbackRequest


class ValidatorStateKeys(StrEnum):
    SCORES = "scores"
    DOJO_TASKS_TO_TRACK = "dojo_tasks_to_track"
    MODEL_MAP = "model_map"
    TASK_TO_EXPIRY = "task_to_expiry"


class DataManager:
    _lock = asyncio.Lock()
    _validator_lock = asyncio.Lock()
    _instance = None

    def __new__(cls, *args, **kwargs):
        if cls._instance is None:
            cls._instance = super().__new__(cls)
            cls._ensure_paths_exist()
        return cls._instance

    @classmethod
    def _ensure_paths_exist(cls):
        cls.get_validator_state_filepath().parent.mkdir(parents=True, exist_ok=True)
        cls.get_requests_data_path().parent.mkdir(parents=True, exist_ok=True)

    @staticmethod
    def get_requests_data_path() -> Path:
        config = ObjectManager.get_config()
        base_path = config.data_manager.base_path
        return base_path / "data" / "requests.pkl"

    @staticmethod
    def get_validator_state_filepath() -> Path:
        config = ObjectManager.get_config()
        base_path = config.data_manager.base_path
        return base_path / "data" / "validator_state.pt"

    @classmethod
    async def _load_without_lock(cls, path) -> List[DendriteQueryResponse] | None:
        try:
            with open(str(path), "rb") as file:
                return pickle.load(file)
        except FileNotFoundError as e:
            logger.error(f"File not found at {path}... , exception:{e}")
            return None
        except pickle.PickleError as e:
            logger.error(f"Pickle error: {e}")
            return None
        except Exception:
            logger.error("Failed to load existing ranking data from file.")
            return None

    @classmethod
    async def load(cls, path):
        # Load the list of Pydantic objects from the pickle file
        async with cls._lock:
            return await cls._load_without_lock(path)

    @classmethod
    async def _save_without_lock(cls, path, data: Any):
        try:
            with open(str(path), "wb") as file:
                pickle.dump(data, file)
                logger.success(f"Saved data to {path}")
                return True
        except Exception as e:
            logger.error(f"Failed to save data to file: {e}")
            return False

    @classmethod
    async def save(cls, path, data: Any):
        try:
            async with cls._lock:
                with open(str(path), "wb") as file:
                    pickle.dump(data, file)
                    logger.success(f"Saved data to {path}")
                    return True
        except Exception as e:
            logger.error(f"Failed to save data to file: {e}")
            return False

    @classmethod
    async def save_dendrite_response(cls, response: DendriteQueryResponse):
        path = DataManager.get_requests_data_path()
        async with cls._lock:
            # ensure parent path exists
            if not path.exists():
                path.parent.mkdir(parents=True, exist_ok=True)

            data = await DataManager._load_without_lock(path=path)
            if not data:
                # store initial data
                success = await DataManager._save_without_lock(path, [response])
                logger.debug(
                    f"Storing initial data for responses from dendrite query, is successful ? {success}"
                )
                return success

            # append our data, if the existing data exists
            assert isinstance(data, list)
            data.append(response)
            success = await DataManager._save_without_lock(path, data)
            logger.debug(
                f"Storing appended data for responses from dendrite query, is successful ? {success}"
            )
            return success

    @classmethod
    async def overwrite_miner_responses_by_request_id(
        cls, request_id: str, miner_responses: List[FeedbackRequest]
    ):
        async with cls._lock:
            _path = DataManager.get_requests_data_path()
            data = await cls._load_without_lock(path=_path)
            found_idx = next(
                (i for i, x in enumerate(data) if x.request.request_id == request_id),
                None,
            )
            data[found_idx].miner_responses = miner_responses
            # overwrite the data
            is_saved = await cls._save_without_lock(_path, data)
            return is_saved

    @classmethod
    async def get_by_request_id(cls, request_id):
        async with cls._lock:
            _path = DataManager.get_requests_data_path()
            data = await cls._load_without_lock(path=_path)
            found_response = next(
                (x for x in data if x.request.request_id == request_id),
                None,
            )
            return found_response

    @classmethod
    async def remove_responses(
        cls, responses: List[DendriteQueryResponse]
    ) -> DendriteQueryResponse | None:
        path = DataManager.get_requests_data_path()
        async with cls._lock:
            data = await DataManager._load_without_lock(path=path)
            assert isinstance(data, list)

            if data is None:
                logger.info("No data found to remove responses...")
                return

            new_data = []

            for d in data:
                if d in responses:
                    logger.debug(
                        f"Found response to remove with request id: {d.request.request_id}"
                    )
                    continue
                new_data.append(d)

            await DataManager._save_without_lock(path, new_data)

    @classmethod
    async def validator_save(
        cls, scores, requestid_to_mhotkey_to_task_id, model_map, task_to_expiry
    ):
        """Saves the state of the validator to a file."""
        logger.debug("Attempting to save validator state.")
        async with cls._validator_lock:
            cls._ensure_paths_exist()
            dojo_task_data = json.loads(json.dumps(requestid_to_mhotkey_to_task_id))
            if not dojo_task_data and torch.count_nonzero(scores).item() == 0:
                raise ValueError("Dojo task data and scores are empty. Skipping save.")

            torch.save(
                {
                    ValidatorStateKeys.SCORES: scores,
                    ValidatorStateKeys.DOJO_TASKS_TO_TRACK: json.loads(
                        json.dumps(requestid_to_mhotkey_to_task_id)
                    ),
                    ValidatorStateKeys.MODEL_MAP: json.loads(json.dumps(model_map)),
                    ValidatorStateKeys.TASK_TO_EXPIRY: json.loads(
                        json.dumps(task_to_expiry)
                    ),
                },
                cls.get_validator_state_filepath(),
            )

            logger.success(
                f"Saving validator state with scores: {scores}, and for {len(dojo_task_data)} request"
            )

    @classmethod
    async def validator_load(cls):
        """Loads the state of the validator from a file."""
        logger.info("Loading validator state.")
        async with cls._validator_lock:
            cls._ensure_paths_exist()
            try:
                state = torch.load(cls.get_validator_state_filepath())
                return state
            except FileNotFoundError:
                logger.error("Validator state file not found.")
                return None
            except Exception as e:
                logger.error(f"Unexpected error: {e}")
                return None

    @staticmethod
    async def remove_expired_tasks_from_storage():
        # Load the current state
        state_data = await DataManager.validator_load()
        if not state_data:
            logger.error("Failed to load validator state data for cleanup.")
            return

        # Identify expired tasks
        current_time = get_current_utc_time_iso()
        task_to_expiry = state_data.get(ValidatorStateKeys.TASK_TO_EXPIRY, {})
        expired_tasks = [
            task_id
            for task_id, expiry_time in task_to_expiry.items()
            if expiry_time < current_time
        ]

        # Remove expired tasks
        for task_id in expired_tasks:
            for request_id, hotkeys in list(
                state_data[ValidatorStateKeys.DOJO_TASKS_TO_TRACK].items()
            ):
                for hotkey, t_id in list(hotkeys.items()):
                    if t_id == task_id:
                        del state_data[ValidatorStateKeys.DOJO_TASKS_TO_TRACK][
                            request_id
                        ][hotkey]
                if not state_data[ValidatorStateKeys.DOJO_TASKS_TO_TRACK][request_id]:
                    del state_data[ValidatorStateKeys.DOJO_TASKS_TO_TRACK][request_id]
            del task_to_expiry[task_id]

        # Save the updated state
        state_data[ValidatorStateKeys.TASK_TO_EXPIRY] = task_to_expiry
        await DataManager.validator_save(
            state_data[ValidatorStateKeys.SCORES],
            state_data[ValidatorStateKeys.DOJO_TASKS_TO_TRACK],
            state_data[ValidatorStateKeys.MODEL_MAP],
            task_to_expiry,
        )

        logger.info(f"Removed {len(expired_tasks)} expired tasks from DataManager.")<|MERGE_RESOLUTION|>--- conflicted
+++ resolved
@@ -9,10 +9,7 @@
 from strenum import StrEnum
 
 from commons.objects import ObjectManager
-<<<<<<< HEAD
-=======
 from commons.utils import get_current_utc_time_iso
->>>>>>> b1701b75
 from template.protocol import DendriteQueryResponse, FeedbackRequest
 
 
