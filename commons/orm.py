--- conflicted
+++ resolved
@@ -39,7 +39,6 @@
     Scores,
     TaskResult,
     TaskSynapseObject,
-    TaskTypeEnum,
 )
 
 
@@ -50,11 +49,8 @@
         expire_from: datetime | None = None,
         expire_to: datetime | None = None,
         is_processed: bool = False,
-<<<<<<< HEAD
         has_previous_task: bool = False,
         task_type: TaskTypeEnum | None = None,
-=======
->>>>>>> 9ba575b4
     ) -> AsyncGenerator[tuple[List[DendriteQueryResponse], bool], None]:
         """Returns batches of expired ValidatorTask records and a boolean indicating if there are more batches.
 
@@ -64,10 +60,7 @@
             expire_to: (datetime | None) If provided, only tasks with expire_at before expire_to will be returned.
             You must determine the `expire_at` cutoff yourself, otherwise it defaults to current time UTC.
             is_processed: (bool, optional): If True, only processed tasks will be returned. Defaults to False.
-<<<<<<< HEAD
             has_previous_task: (bool, optional): Checks if task has a previous task. Defaults to False.
-=======
->>>>>>> 9ba575b4
 
         Raises:
             ExpiredFromMoreThanExpireTo: If expire_from is greater than expire_to
@@ -108,7 +101,6 @@
                 "expire_from should be less than expire_to."
             )
 
-<<<<<<< HEAD
         vali_where_query_dict = {
             "expire_at": {
                 "gt": expire_from,
@@ -124,18 +116,6 @@
             vali_where_query_dict["task_type"] = task_type
 
         vali_where_query = ValidatorTaskWhereInput(**vali_where_query_dict)
-=======
-        vali_where_query = ValidatorTaskWhereInput(
-            {
-                # only check for expire at since miner may lie
-                "expire_at": {
-                    "gt": expire_from,
-                    "lt": expire_to,
-                },
-                "is_processed": is_processed,
-            }
-        )
->>>>>>> 9ba575b4
 
         # Get total count and first batch of validator tasks in parallel
         task_count, first_batch = await asyncio.gather(
