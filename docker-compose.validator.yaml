--- conflicted
+++ resolved
@@ -162,18 +162,12 @@
     logging: *default-logging
 
   migration:
-<<<<<<< HEAD
-    image: ghcr.io/tensorplex-labs/dojo:main
-    env_file:
-      - .env.validator
-=======
     container_name: migration
     image: ghcr.io/tensorplex-labs/dojo:main
     platform: linux/amd64
     env_file:
       - .env.validator
     working_dir: /app
->>>>>>> 391b7c1b
     command: ["migration"]
     networks:
       - dojo-validator
@@ -181,8 +175,6 @@
       - ./:/app
       - ./.env.validator:/app/.env
       - prisma-binary:/root/prisma-python
-<<<<<<< HEAD
-=======
       - prisma-pip-cache:/root/.cache/pip
       - $HOME/.bittensor:/root/.bittensor
     logging: *default-logging
@@ -202,6 +194,5 @@
       - ./.env.validator:/app/.env
       - prisma-binary:/root/prisma-python
       - prisma-pip-cache:/root/.cache/pip
->>>>>>> 391b7c1b
       - $HOME/.bittensor:/root/.bittensor
     logging: *default-logging