import asyncio
import copy
import time
import traceback
from datetime import datetime
from typing import Dict, Tuple

import bittensor
from bittensor.core.metagraph import AsyncMetagraph
from bittensor.utils.btlogging import logging as logger

<<<<<<< HEAD
from commons.utils import get_epoch_time
from commons.worker_api.dojo import DojoAPI
=======
from commons.human_feedback.dojo import DojoAPI
from commons.objects import ObjectManager
from commons.utils import aget_effective_stake, aobject, get_epoch_time, serve_axon
>>>>>>> 9bd225ab
from dojo import MINER_STATUS, VALIDATOR_MIN_STAKE
from dojo.protocol import (
    Heartbeat,
    ScoringResult,
    TaskResult,
    TaskResultRequest,
    TaskSynapseObject,
)
from dojo.utils.config import get_config


class Miner(aobject):
    _should_exit: bool = False
    root_metagraph: AsyncMetagraph
    subnet_metagraph: AsyncMetagraph

    async def __init__(self):
        self.config = ObjectManager.get_config()
        logger.info(self.config)

        logger.info("Setting up bittensor objects....")
        self.wallet = bittensor.wallet(config=self.config)
        logger.info(f"Wallet: {self.wallet}")
        # The axon handles request processing, allowing validators to send this miner requests.
        self.axon = bittensor.axon(wallet=self.wallet, port=self.config.axon.port)
        logger.info(f"Axon: {self.axon}")

        await self.init_metagraphs()

        # Each miner gets a unique identity (UID) in the network for differentiation.
        self.uid = self.subnet_metagraph.hotkeys.index(self.wallet.hotkey.ss58_address)
        logger.info(
            f"Running neuron on subnet: {self.config.netuid} with uid {self.uid}"
        )

        # Attach determiners which functions are called when servicing a request.

        # Note: The synapse parameter in blacklist functions is a different instance from the one in forward functions.
        # The blacklist synapse comes from the request headers and is used for initial validation,
        # while the forward synapse contains the full request body.

        logger.info("Attaching forward function to miner axon.")
        self.axon.attach(
            forward_fn=self.forward_task_request,
            blacklist_fn=self.blacklist_task_request,
            priority_fn=self.priority_ranking,
        ).attach(
            forward_fn=self.forward_score_result,
            blacklist_fn=self.blacklist_score_result_request,
        ).attach(
            forward_fn=self.ack_heartbeat,
            blacklist_fn=self.blacklist_heartbeat_request,
        )

        # Attach a handler for TaskResultRequest to return task results
        self.axon.attach(
            forward_fn=self.forward_task_result_request,
            blacklist_fn=self.blacklist_task_result_request,
        )

        # Instantiate runners
        self.should_exit: bool = False
        # log all incoming requests
        self.hotkey_to_request: Dict[str, TaskSynapseObject] = {}

    async def init_metagraphs(self):
        logger.info("Performing async init for miner")
        config = ObjectManager.get_config()
        async with bittensor.AsyncSubtensor(config=config) as subtensor:
            self.block = await subtensor.get_current_block()
            # The metagraph holds the state of the network, letting us know about other validators and miners.
            self.subnet_metagraph = await subtensor.metagraph(
                config.netuid,  # type: ignore
                block=self.block,
            )
            self.root_metagraph = await subtensor.metagraph(0, block=self.block)
            self.subtensor = subtensor
            # Check if the miner is registered on the Bittensor network before proceeding further.
            await self.check_registered()
            logger.info(f"Subtensor initialized, {self.subtensor}")
            logger.info(f"Root metagraph initialized, {self.root_metagraph}")
            logger.info(f"Subnet metagraph initialized, {self.subnet_metagraph}")

    async def run(self):
        """
        Initiates and manages the main loop for the miner on the Bittensor network. The main loop handles graceful shutdown on keyboard interrupts and logs unforeseen errors.

        This function performs the following primary tasks:
        1. Check for registration on the Bittensor network.
        2. Starts the miner's axon, making it active on the network.
        3. Periodically resynchronizes with the chain; updating the metagraph with the latest network state and setting weights.

        The miner continues its operations until `should_exit` is set to True or an external interruption occurs.
        During each epoch of its operation, the miner waits for new blocks on the Bittensor network, updates its
        knowledge of the network (metagraph), and sets its weights. This process ensures the miner remains active
        and up-to-date with the network's latest state.

        Note:
            - The function leverages the global configurations set during the initialization of the miner.
            - The miner's axon serves as its interface to the Bittensor network, handling incoming and outgoing requests.

        Raises:
            KeyboardInterrupt: If the miner is stopped by a manual interruption.
            Exception: For unforeseen errors during the miner's operation, which are logged for diagnosis.
        """

        # manually always register and always sync metagraph when application starts
        await self.resync_metagraph()
        await self.sync()

        # Serve passes the axon information to the network + netuid we are hosting on.
        # This will auto-update if the axon port of external ip have changed.
        logger.info(f"Serving miner axon {self.axon} with netuid: {self.config.netuid}")
        serve_success = await serve_axon(self.subtensor, self.axon, self.config)
        if serve_success:
            logger.success("Successfully served axon for miner!")
        else:
            logger.error("Failed to serve axon for miner, exiting.")
            exit()

        # Start  starts the miner's axon, making it active on the network.
        self.axon.start()

        logger.info(f"Miner starting at block: {str(self.block)}")

        # This loop maintains the miner's operations until intentionally stopped.
        try:
            while True:
                # Check if we should exit.
                if self.should_exit:
                    break

                # Sync metagraph and potentially set weights.
                await self.sync()
                await asyncio.sleep(12)

        # If someone intentionally stops the miner, it'll safely terminate operations.
        except KeyboardInterrupt:
            logger.success("Miner killed by keyboard interrupt.")
            self._cleanup()
            exit()

        # In case of unforeseen errors, the miner will log the error and continue operations.
        except Exception:
            logger.error(traceback.format_exc())
        finally:
            self._cleanup()

    def _cleanup(self):
        self.axon.stop()

    async def ack_heartbeat(self, synapse: Heartbeat) -> Heartbeat:
        caller_hotkey = (
            synapse.dendrite.hotkey if synapse.dendrite else "unknown hotkey"
        )
        logger.info(f"⬇️ Received heartbeat synapse from {caller_hotkey}")
        if not synapse:
            logger.error("Invalid synapse object")
            return synapse

        synapse.ack = True
        logger.info(f"⬆️ Respondng to heartbeat synapse: {synapse}")
        return synapse

    async def forward_score_result(self, synapse: ScoringResult) -> ScoringResult:
        logger.info("Received scoring result from validators")
        try:
            # Validate that synapse is not None and has the required fields
            if not synapse or not synapse.hotkey_to_completion_responses:
                logger.error(
                    "Invalid synapse object or missing hotkey_to_completion_responses attribute."
                )
                return synapse

            miner_completion_responses = synapse.hotkey_to_completion_responses.get(
                self.wallet.hotkey.ss58_address, None
            )
            if miner_completion_responses is None:
                logger.error(
                    f"Miner hotkey {self.wallet.hotkey.ss58_address} not found in scoring result but yet was sent the result"
                )
                return synapse

            # Log shared scores once (from first completion that has them)
            shared_scores_logged = False

            # Log scores for each completion response
            for idx, completion in enumerate(miner_completion_responses):
                for criteria in completion.criteria_types:
                    if hasattr(criteria, "scores") and criteria.scores:
                        scores = criteria.scores
                        # Log shared scores only once
                        if not shared_scores_logged:
                            logger.info(
                                f"Task {synapse.task_id} shared scores:"
                                f"\n\tGround Truth Score: {scores.ground_truth_score}"
                                f"\n\tCosine Similarity: {scores.cosine_similarity_score}"
                                f"\n\tNormalised Cosine Similarity: {scores.normalised_cosine_similarity_score}"
                                f"\n\tCubic Reward Score: {scores.cubic_reward_score}"
                            )
                            shared_scores_logged = True

                        # Log individual scores for each completion
                        logger.info(
                            f"Completion {idx + 1} scores:"
                            f"\n\tRaw Score: {scores.raw_score}"
                            f"\n\tNormalised Score: {scores.normalised_score}"
                        )

        except KeyError as e:
            logger.error(f"KeyError in forward_result: {e}")
        except Exception as e:
            logger.error(f"Error in forward_result: {e}")

        return synapse

    async def forward_task_request(
        self, synapse: TaskSynapseObject
    ) -> TaskSynapseObject:
        # Validate that synapse, dendrite, dendrite.hotkey, and response are not None
        if not synapse or not synapse.completion_responses:
            logger.error("Invalid synapse: missing synapse or completion_responses")
            return synapse

        if not synapse.dendrite or not synapse.dendrite.hotkey:
            logger.error("Invalid synapse: missing dendrite information")
            return synapse

        try:
            logger.info(
                f"Miner received task id: {synapse.task_id} from {synapse.dendrite.hotkey}, with expire_at: {synapse.expire_at}"
            )

            self.hotkey_to_request[synapse.dendrite.hotkey] = synapse

            # Create task and store ID
            if task_ids := await DojoAPI.create_task(synapse):
                synapse.dojo_task_id = task_ids[0]
                # Clear completion field in completion_responses to optimize network traffic
                for response in synapse.completion_responses:
                    response.completion = None
            else:
                logger.error("Failed to create task: no task IDs returned")

        except Exception as e:
            logger.error(
                f"Error processing request id: {getattr(synapse, 'task_id', 'unknown')}: {str(e)}"
            )
            logger.debug(f"Detailed error: {traceback.format_exc()}")

        return synapse

    async def forward_task_result_request(
        self, synapse: TaskResultRequest
    ) -> TaskResultRequest:
        """Handle a TaskResultRequest from a validator, fetching the task result from the DojoAPI."""
        if not synapse or not synapse.dojo_task_id:
            logger.error("Invalid TaskResultRequest: missing dojo_task_id")
            return synapse

        try:
            logger.info(
                f"Received TaskResultRequest for dojo task id: {synapse.dojo_task_id}"
            )

            # Fetch task results from DojoAPI using task_id
            task_results = await DojoAPI.get_task_results_by_dojo_task_id(
                synapse.dojo_task_id
            )

            transformed_results = []
            if task_results:
                transformed_results = [
                    {**result, "dojo_task_id": result.pop("task_id", None)}
                    for result in (r.copy() for r in task_results)
                ]

                # Convert transformed results to TaskResult objects
                synapse.task_results = [
                    TaskResult(**result) for result in transformed_results
                ]
            else:
                logger.debug(
                    f"No task result found for dojo task id: {synapse.dojo_task_id}"
                )

        except Exception as e:
            logger.error(f"Error handling TaskResultRequest: {e}")
            traceback.print_exc()

        return synapse

    async def blacklist_task_request(
        self, synapse: TaskSynapseObject
    ) -> Tuple[bool, str]:
<<<<<<< HEAD
        return self._blacklist_function(
            synapse,
            "validator task",
            "Valid task request received from validator",
=======
        return await self._blacklist_function(
            synapse, "validator", "Valid task request received from validator"
>>>>>>> 9bd225ab
        )

    async def blacklist_task_result_request(
        self, synapse: TaskResultRequest
    ) -> Tuple[bool, str]:
<<<<<<< HEAD
        return self._blacklist_function(
=======
        return await self._blacklist_function(
>>>>>>> 9bd225ab
            synapse, "task result", "Valid task result request from validator"
        )

    async def blacklist_heartbeat_request(self, synapse: Heartbeat) -> Tuple[bool, str]:
        return await self._blacklist_function(
            synapse, "heartbeat", "Valid heartbeat request from validator"
        )

    async def blacklist_score_result_request(
        self, synapse: ScoringResult
    ) -> Tuple[bool, str]:
        return await self._blacklist_function(
            synapse, "scoring result", "Valid scoring result request from validator"
        )

    def extract_synapse_info(self, synapse: bittensor.Synapse) -> str:
        caller_hotkey = synapse.dendrite.hotkey
        ip_addr = synapse.dendrite.ip or "Unknown IP"
        return f"Hotkey: {caller_hotkey}, IP: {ip_addr}"

    async def _blacklist_function(
        self, synapse, request_tag: str, valid_msg: str
    ) -> Tuple[bool, str]:
        """
        Common blacklist logic for any forward function to validate an incoming synapse.
        Note: Validate network-level security concerns using the header-based synapse, not the request body data

        Parameters:
            synapse: The incoming synapse object (Heartbeat, ScoringResult, etc.)
            request_tag: A tag used for logging (e.g., "heartbeat", "scoring result").
            valid_msg: The success message if the synapse is allowed.

        Returns:
            Tuple[bool, str]: (blacklisted: bool, message: str)
        """
        dendrite = synapse.dendrite
        ip_addr = getattr(dendrite, "ip", "Unknown IP")
        caller_hotkey = getattr(dendrite, "hotkey", None)

        # Log the IP address of the incoming request and the hotkey
        logger.info(
            f"Incoming {request_tag} request from IP: {ip_addr} with hotkey: {caller_hotkey}"
        )

        if not caller_hotkey or caller_hotkey not in self.subnet_metagraph.hotkeys:
            logger.warning(f"Blacklisting unrecognized hotkey {caller_hotkey}")
            return True, "Unrecognized hotkey"

        logger.debug(f"Got {request_tag} request from {caller_hotkey}")

        if get_config().ignore_min_stake:
            message = (
                f"Ignoring min stake required: {VALIDATOR_MIN_STAKE} for {caller_hotkey}, "
                "YOU SHOULD NOT SEE THIS when you are running a miner on mainnet"
            )
            logger.warning(message)
            return (
                False,
                f"Ignored minimum validator stake requirement of {VALIDATOR_MIN_STAKE}",
            )

        effective_stake = await aget_effective_stake(
            caller_hotkey, self.root_metagraph, self.subnet_metagraph
        )
        if effective_stake < float(VALIDATOR_MIN_STAKE):
            message = f"Blacklisting hotkey: {caller_hotkey} with insufficient stake, minimum effective stake required: {VALIDATOR_MIN_STAKE}, current effective stake: {effective_stake}"
            logger.warning(message)
            return True, message

        return False, valid_msg

    async def priority_ranking(self, synapse: TaskSynapseObject) -> float:
        """
        The priority function determines the order in which requests are handled. Higher-priority
        requests are processed before others. Miners may receive messages from multiple entities at
        once. This function determines which request should be processed first.
        Higher values indicate that the request should be processed first.
        Lower values indicate that the request should be processed later.
        """
        current_timestamp = datetime.fromtimestamp(get_epoch_time())
        dt = current_timestamp - datetime.fromtimestamp(synapse.epoch_timestamp)
        priority = float(dt.total_seconds())
        logger.debug(f"Prioritizing {synapse.dendrite.hotkey} with value: {priority}")
        return priority

    async def resync_metagraph(self):
        # Copies state of metagraph before syncing.
        previous_metagraph = copy.deepcopy(self.subnet_metagraph)

        # Sync the metagraph.
        await self.subnet_metagraph.sync(subtensor=self.subtensor)
        await self.root_metagraph.sync(subtensor=self.subtensor)

        # Check if the metagraph axon info has changed.
        if previous_metagraph.axons == self.subnet_metagraph.axons:
            return

        logger.info("Metagraph updated")

    async def log_miner_status(self):
        while not self._should_exit:
            logger.info(f"Miner running... block:{str(self.block)} time: {time.time()}")
            await asyncio.sleep(MINER_STATUS)

    async def sync(self):
        """
        1. check if registered on subnet
        2. check if should sync metagraph
        3. check if should set weights
        """
        await self.check_registered()

        if self.should_sync_metagraph():
            await self.resync_metagraph()

    async def check_registered(self, subtensor: bittensor.AsyncSubtensor | None = None):
        # Checkfor registration.
        if subtensor is None:
            subtensor = self.subtensor

        if not await subtensor.is_hotkey_registered(
            netuid=self.config.netuid,
            hotkey_ss58=self.wallet.hotkey.ss58_address,
            block=self.block,
        ):
            logger.error(
                f"Wallet: {self.wallet} is not registered on netuid {self.config.netuid}."
                f" Please register the hotkey using `btcli s register` before trying again"
            )
            self._cleanup()
            exit(1)

    def should_sync_metagraph(self):
        """
        Check if enough epoch blocks have elapsed since the last checkpoint to sync.
        """
        # sync every 5 blocks
        return self.block % 5 == 0

    @property
    def block(self):
        return self._block

    @block.setter
    def block(self, value: int):
        self._block = value

    async def block_headers_callback(self, block: dict):
        logger.trace(f"Received block headers{block}")
        block_number = int(block.get("header", {}).get("number"))
        self.block = block_number<|MERGE_RESOLUTION|>--- conflicted
+++ resolved
@@ -9,14 +9,9 @@
 from bittensor.core.metagraph import AsyncMetagraph
 from bittensor.utils.btlogging import logging as logger
 
-<<<<<<< HEAD
-from commons.utils import get_epoch_time
-from commons.worker_api.dojo import DojoAPI
-=======
 from commons.human_feedback.dojo import DojoAPI
 from commons.objects import ObjectManager
 from commons.utils import aget_effective_stake, aobject, get_epoch_time, serve_axon
->>>>>>> 9bd225ab
 from dojo import MINER_STATUS, VALIDATOR_MIN_STAKE
 from dojo.protocol import (
     Heartbeat,
@@ -312,25 +307,14 @@
     async def blacklist_task_request(
         self, synapse: TaskSynapseObject
     ) -> Tuple[bool, str]:
-<<<<<<< HEAD
-        return self._blacklist_function(
-            synapse,
-            "validator task",
-            "Valid task request received from validator",
-=======
         return await self._blacklist_function(
             synapse, "validator", "Valid task request received from validator"
->>>>>>> 9bd225ab
         )
 
     async def blacklist_task_result_request(
         self, synapse: TaskResultRequest
     ) -> Tuple[bool, str]:
-<<<<<<< HEAD
-        return self._blacklist_function(
-=======
         return await self._blacklist_function(
->>>>>>> 9bd225ab
             synapse, "task result", "Valid task result request from validator"
         )
 
