--- conflicted
+++ resolved
@@ -24,14 +24,11 @@
 from commons.dataset.synthetic import SyntheticAPI
 from commons.exceptions import (
     EmptyScores,
+    FatalSyntheticGenerationError,
     InvalidMinerResponse,
     NoNewExpiredTasksYet,
     SetWeightsFailed,
-<<<<<<< HEAD
-    SyntheticAPIUnavailable,
-=======
     SyntheticGenerationError,
->>>>>>> 9b1a28e4
 )
 from commons.obfuscation.obfuscation_utils import obfuscate_html_and_js
 from commons.objects import ObjectManager
@@ -688,7 +685,7 @@
                 await self.sync()
                 await asyncio.sleep(dojo.VALIDATOR_RUN)
 
-            except (KeyboardInterrupt, SyntheticAPIUnavailable):
+            except (KeyboardInterrupt, FatalSyntheticGenerationError):
                 # Handle shutdown gracefully
                 await self._cleanup()
                 return
@@ -846,8 +843,8 @@
         task_id = get_new_uuid()
         try:
             if not await SyntheticAPI.get_health_status():
-                raise SyntheticAPIUnavailable(
-                    "synthetic-API unavailable. shutting down validator"
+                raise FatalSyntheticGenerationError(
+                    "synthetic API health check failed even after retry attempts. "
                 )
 
             data: SyntheticQA | None = await SyntheticAPI.get_qa()
@@ -877,7 +874,9 @@
             )
 
             return synapse, data.ground_truth, obfuscated_model_to_model
-
+        except FatalSyntheticGenerationError as e:
+            logger.error(f"Fatal synthetic generation error: {e}")
+            raise
         except (
             RetryError,
             ValueError,
