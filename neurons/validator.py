--- conflicted
+++ resolved
@@ -925,16 +925,7 @@
                 f"Selected {subset_size} random miners from {len(self._active_miner_uids)} active miners"
             )
 
-<<<<<<< HEAD
-        axons = [
-            axon
-            for uid in sel_miner_uids
-            if (axon := self.metagraph.axons[uid]).hotkey.casefold()
-            != self.vali_hotkey.casefold()
-        ]
-=======
         axons = [self.metagraph.axons[uid] for uid in sel_miner_uids]
->>>>>>> 9fb56550
 
         if not axons:
             logger.warning("🤷 No axons to query ... skipping")
@@ -1116,11 +1107,8 @@
             expire_from=expire_from,
             expire_to=expire_to,
             is_processed=False,
-<<<<<<< HEAD
             has_previous_task=False,
             task_type=TaskTypeEnum.CODE_GENERATION,
-=======
->>>>>>> 9fb56550
         ):
             # Yield task batch first before break if no more batches
             yield task_batch
