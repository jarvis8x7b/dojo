--- conflicted
+++ resolved
@@ -9,11 +9,7 @@
 from commons.api.middleware import LimitContentLengthMiddleware
 from commons.block_subscriber import start_block_subscriber
 from commons.dataset.synthetic import SyntheticAPI
-<<<<<<< HEAD
-from commons.feedback_loop import FeedbackLoop
-=======
 from commons.human_feedback.feedback_loop import FeedbackLoop
->>>>>>> 9ba575b4
 from commons.objects import ObjectManager
 from database.client import connect_db, disconnect_db
 from dojo.utils.config import source_dotenv
@@ -63,11 +59,7 @@
         asyncio.create_task(
             start_block_subscriber(callbacks=[validator.block_headers_callback])
         ),
-<<<<<<< HEAD
-        asyncio.create_task(feedback_loop.run()),
-=======
         asyncio.create_task(feedback_loop.run(validator)),
->>>>>>> 9ba575b4
     ]
 
     await server.serve()
